--- conflicted
+++ resolved
@@ -18,12 +18,12 @@
 
 // Beam functions
 fn generate_combinations(features: &Vec<usize>, k: usize) -> Vec<Vec<usize>> {
-    let mut combinations = Vec::new();
+    let mut combinations = HashSet::new();
     let mut indices = (0..k).collect::<Vec<_>>();
 
     loop {
         let combination: Vec<usize> = indices.iter().map(|&i| features[i]).collect();
-        combinations.push(combination);
+        combinations.insert(combination);
 
         let mut i = k as isize - 1;
         while i >= 0 && indices[i as usize] == features.len() - k + i as usize {
@@ -40,7 +40,7 @@
         }
     }
 
-    combinations
+    combinations.into_iter().collect()
 }
 
 fn combine_with_best(best_combinations: Vec<Vec<usize>>, features: &Vec<usize>) -> Vec<Vec<usize>> {
@@ -143,13 +143,6 @@
 
     features.extend(unique_features.into_iter());
 
-    if best_pop.individuals[0].features.len() != 1 {
-        info!("{:?} features present in at least {:.2}% of the {:?} best models or present in the {:?} (very) best models kept",
-        features.len(), best_pct, best_pop.individuals.len(), very_best_pop.individuals.len())
-    } else {
-        info!("Single-feature models : all features kept.")
-    };
-
     features
 }
 
@@ -200,34 +193,13 @@
     }
 }
 
-<<<<<<< HEAD
-pub fn run_beam(param: &Param, running: Arc<AtomicBool>) -> Vec<Population> {
-    // Load data
+pub fn run_beam(param: &Param, running: Arc<AtomicBool>) -> (Vec<Population>,Data,Data) {
     let mut data = Data::new();
     let mut data_test = Data::new();
     let _ = data.load_data(&param.data.X.to_string(), &param.data.y.to_string());
     let _ = data_test.load_data(&param.data.Xtest.to_string(), &param.data.ytest.to_string());
-=======
-pub fn compute_average_auc<'a>(population: &'a mut Population, cv: &'a CV) -> &'a mut Population {
-    for individual in &mut population.individuals {
-        let mut auc_sum = 0.0;
-        for dataset in &cv.datasets {
-            auc_sum += individual.compute_auc(dataset);
-        }
-        individual.auc = auc_sum / cv.datasets.len() as f64;
-    }
-    population
-}
-
-pub fn run_beam(param: &Param, running: Arc<AtomicBool>) -> (Vec<Population>,Data,Data) {
-    // Load data
-    let mut data = Data::new();
-    let mut data_test = Data::new();
-    data.load_data(&param.data.X.to_string(), &param.data.y.to_string());
-    data_test.load_data(&param.data.Xtest.to_string(), &param.data.ytest.to_string());
     data.set_classes(param.data.classes.clone());
     data_test.set_classes(param.data.classes.clone());
->>>>>>> 4f705aef
 
     // Cross-validation initialization
     let mut cv: Option<CV> = None;
@@ -282,8 +254,9 @@
 
         for ind_k in param.beam.kmin..param.beam.kmax {
             info!("Generating models with {:?} features...", ind_k);
-
-            // Select maxNbOfModels
+            debug!("[k={:?}] initial population length = {:?}", ind_k, pop.individuals.len());
+
+            // dynamically select the best_models where features_to_keep are picked
             debug!("Selecting models...");
             let best_pop = pop.select_best_population(param.beam.best_models_ci_alpha);
             let (very_best_pop, _) = best_pop.select_first_pct(param.beam.very_best_models_pct);
@@ -291,9 +264,10 @@
             debug!("Kept {:?} individuals for k={:?} from the family of best models", best_pop.individuals.len(), ind_k);
             debug!("Kept {:?} individuals for k={:?} from the family of very best models", very_best_pop.individuals.len(), ind_k);
 
+            // pertinent features to use for next combinations
             let features_to_keep = select_features_from_best(&best_pop, &very_best_pop, param.beam.features_importance_minimal_pct);
 
-            // Stop the loop to avoid a panic! due to not enough models in a few epochs
+            // Stop the loop to avoid a panic! if there is not enough features_to_keep
             if (features_to_keep.len() <= ind_k ) & (ind_k != 1) {
                 info!("\x1b[1;91mLimit reached : new model contains all pertinent features\x1b[0m");
                 break;
@@ -301,13 +275,24 @@
 
             if param.beam.method == "classic" {
                 // Generate all possible combinations between the features_to_keep
+                // Combinations are limited by features_to_keep (by param.beam.best_models_ci_alpha)
                 combinations = generate_combinations(&features_to_keep, ind_k);
-            } else {
+            } else if param.beam.method == "extend" {
                 // Generate new combinations Mk + 1 feature_to_keep for next step
+                // Combinations are limited both by Mk maximum (param.beam.max_nb_of_models) and features_to_keep (param.beam.best_models_ci_alpha)
+                // Combinations are currently generated at each epoch in each languages and data_type
                 debug!("Selecting best combinations...");
-                let best_combinations: Vec<Vec<usize>> = best_pop.individuals.clone().par_iter().map(|ind| ind.features.keys().cloned().collect()).collect();
+                let mut reduced_best_pop = Population::new();
+                if best_pop.individuals.len() > param.beam.max_nb_of_models {
+                    reduced_best_pop.individuals = best_pop.individuals[..param.beam.max_nb_of_models].to_vec();
+                } else {
+                    reduced_best_pop.individuals = best_pop.individuals;
+                }
+                let best_combinations: Vec<Vec<usize>> = reduced_best_pop.individuals.clone().par_iter().map(|ind| ind.features.keys().cloned().collect()).collect();
                 debug!("Computing new combinations with these features...");
                 combinations = combine_with_best(best_combinations.clone(), &features_to_keep);
+            } else {
+                panic!("Unknown beam method");
             }
             debug!("{:?} unique combinations generated ", combinations.len());
 
