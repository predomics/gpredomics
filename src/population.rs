use crate::cv::CV;
use crate::data::Data;
use crate::individual::Individual;
use crate::param::Param;
use rand::prelude::SliceRandom;
use rand_chacha::ChaCha8Rng;
use std::mem;
use rayon::ThreadPoolBuilder;
use rayon::prelude::*;

pub struct Population {
    pub individuals: Vec<Individual>
}

impl Population {
    /// Provides a help message describing the `Population` struct and its fields.
    pub fn help() -> &'static str {
        "
        Population Struct:
        -----------------
        Represents a population consisting of multiple individuals, 
        with associated feature metadata.

        Fields:
        - individuals: Vec<Individual>
            A vector containing the individuals in the population. 
            Each individual represents an entity with a set of attributes or features.

        - feature_names: HashMap<u32, String>
            A map between feature indices (u32) and their corresponding names (String).
            This provides a human-readable label for each feature in the population.
        "
    }


    pub fn new() -> Population {
        Population {
            individuals: Vec::new()
        }
    }

    pub fn compute_hash(&mut self) {
        for individual in &mut self.individuals {
            individual.compute_hash();
        }
    }

    pub fn remove_clone(&mut self) -> u32 {
        let mut clone_number: u32 =0;
        let mut unique_individuals: Vec<Individual> = Vec::new();
        let mut hash_vector: Vec<u64> = Vec::new();

        let individuals = mem::take(&mut self.individuals);
        for individual in individuals.into_iter() { 
            if hash_vector.contains(&individual.hash) {
                clone_number +=1;
            } else {
                hash_vector.push(individual.hash);
                unique_individuals.push(individual);
            } 
        }
        self.individuals = unique_individuals;
    
        clone_number
    }
    

    pub fn auc_fit(&mut self, data: &Data, k_penalty: f64, thread_number: usize) {
        // Create a custom thread pool with 4 threads
        let pool = ThreadPoolBuilder::new()
            .num_threads(thread_number)
            .build()
            .unwrap();

        // Use the custom thread pool for parallel processing
        pool.install(|| {
            self.individuals
                .par_iter_mut()
                .for_each(|i| {
                    i.fit = i.compute_auc(data) - i.k as f64 * k_penalty;
                });
        });
    }
    
    pub fn auc_nooverfit_fit(& mut self, data: &Data, k_penalty: f64, test_data: &Data, overfit_penalty: f64,
            thread_number: usize) {
        // Create a custom thread pool with 4 threads
        let pool = ThreadPoolBuilder::new()
            .num_threads(thread_number)
            .build()
            .unwrap();

        // Use the custom thread pool for parallel processing
        pool.install(|| {
            self.individuals
                .par_iter_mut()
                .for_each(|i| {
                    let test_auc = i.compute_auc(test_data);
                    let auc= i.compute_auc(data);
                    i.fit = auc - i.k as f64 * k_penalty - (auc-test_auc).abs() * overfit_penalty;
                });
        });
    }

    pub fn objective_fit(&mut self, data: &Data, fpr_penalty: f64, fnr_penalty: f64, k_penalty: f64,
                            thread_number: usize) 
    {
            // Create a custom thread pool with 4 threads
            let pool = ThreadPoolBuilder::new()
                .num_threads(thread_number)
                .build()
                .unwrap();
    
            // Use the custom thread pool for parallel processing
            pool.install(|| {
                self.individuals
                    .par_iter_mut()
                    .for_each(|i| {
                        i.fit = i.maximize_objective(data, fpr_penalty, fnr_penalty) - i.k as f64 * k_penalty;
                    });
            });
    }

    pub fn objective_nooverfit_fit(& mut self, data: &Data, fpr_penalty: f64, fnr_penalty: f64, 
                                    k_penalty: f64, test_data: &Data, overfit_penalty: f64, thread_number: usize) {
        // Create a custom thread pool with 4 threads
        let pool = ThreadPoolBuilder::new()
        .num_threads(thread_number)
        .build()
        .unwrap();

        // Use the custom thread pool for parallel processing
        pool.install(|| {
            self.individuals
                .par_iter_mut()
                .for_each(|i| {
                    let test_objective = i.maximize_objective(test_data, fpr_penalty, fnr_penalty);
                    let objective= i.maximize_objective(data, fpr_penalty, fnr_penalty);
                    i.fit = objective - i.k as f64 * k_penalty - (objective-test_objective).abs() * overfit_penalty;
                });
        });
    }

    pub fn sort(mut self) -> Self {
        self.individuals.sort_by(|i,j| j.fit.partial_cmp(&i.fit).unwrap());
        self
    }

    // Function for cross-validation
    pub fn fit_on_folds(&mut self, cv: &CV, param: &Param) {
        self.individuals.par_iter_mut().for_each(|individual| {
            let mut auc_sum = 0.0;
            let mut auc_squared_sum = 0.0;
            let num_folds = cv.datasets.len() as f64;

            for dataset in &cv.datasets {
                let auc = individual.compute_auc(dataset);
                auc_sum += auc;
                auc_squared_sum += auc * auc;
            }

            let average_auc = auc_sum / num_folds;
            let variance = (auc_squared_sum / (num_folds - 1.0)) - (average_auc * average_auc);

            individual.auc = average_auc;
            individual.fit = average_auc - param.general.overfit_penalty * variance;
        });
    }

    /// populate the population with a set of random individuals
    pub fn generate(&mut self, population_size: u32, kmin:usize, kmax:usize, language: u8, data_type: u8, data_type_minimum: f64, data: &Data, rng: &mut ChaCha8Rng) {
        for _ in 0..population_size {
            self.individuals.push(Individual::random_select_k(kmin,
                                    kmax,
                                    &data.feature_selection,
                                    &data.feature_class,
                                    language,
                                    data_type,
                                    data_type_minimum,
                                rng))
        }
    }

    /// add some individuals in the population
    pub fn add(&mut self, population: Population) {
        self.individuals.extend(population.individuals);
    }
    

    /// select first element of a (sorted) population
    pub fn select_first_pct(&self, pct: f64) -> (Population,usize) {
        let n: usize = (self.individuals.len() as f64 * pct/100.0) as usize;

        (
            Population {
                individuals: self.individuals.iter().take(n).map(|i|i.clone()).collect(),
            },
            n
        )
    }

    pub fn select_random_above_n(&self, pct: f64, n: usize, rng: &mut ChaCha8Rng) -> Population {
        let k = ( self.individuals.len() as f64 * pct / 100.0 ) as usize;
        
        Population {
            individuals: self.individuals[n..].choose_multiple(rng, k).cloned().collect()
        }

    }
}

use std::fmt;
impl fmt::Debug for Population {
    fn fmt(&self, f: &mut fmt::Formatter<'_>) -> fmt::Result {
        f.debug_struct("Population")
            .field("individuals", &self.individuals)
            .finish()
    }
<<<<<<< HEAD
=======
}

#[cfg(test)]
mod tests {
    use super::*;
    use rand::SeedableRng;
    use std::{collections::HashMap, f64::MAX};
    use crate::individual::{DEFAULT_MINIMUM, RAW_TYPE, TERNARY_LANG};

    fn create_test_population() -> Population {
        let mut pop = Population {
            individuals: Vec::new(),
        };
    
        for i in 0..10 {
            let ind = Individual {
                features: vec![(0, i), (1, -i), (2, i * 2), (3, i % 3)].into_iter().collect(),
                auc: 0.4 + (i as f64 * 0.05),
                fit: 0.8 - (i as f64 * 0.02),
                specificity: 0.15 + (i as f64 * 0.01),
                sensitivity: 0.16 + (i as f64 * 0.01),
                accuracy: 0.23 + (i as f64 * 0.03),
                threshold: 42.0 + (i as f64),
                k: (42 + i) as usize,
                epoch: (42 + i) as usize,
                language: (i % 4) as u8,
                data_type: (i % 3) as u8,
                hash: i as u64,
                data_type_minimum: f64::MIN_POSITIVE + (i as f64 * 0.001),
            };
            pop.individuals.push(ind);
        }
    
        pop.individuals.push(pop.individuals[9].clone());

        pop
    }

    fn create_test_data_disc() -> Data {
        let mut X: HashMap<(usize, usize), f64> = HashMap::new();
        let mut feature_class: HashMap<usize, u8> = HashMap::new();

        // Simulate data
        X.insert((0, 0), 0.9); // Sample 0, Feature 0
        X.insert((0, 1), 0.01); // Sample 0, Feature 1
        X.insert((1, 0), 0.91); // Sample 1, Feature 0
        X.insert((1, 1), 0.12); // Sample 1, Feature 1
        X.insert((2, 0), 0.75); // Sample 2, Feature 0
        X.insert((2, 1), 0.01); // Sample 2, Feature 1
        X.insert((3, 0), 0.19); // Sample 3, Feature 0
        X.insert((3, 1), 0.92); // Sample 3, Feature 1
        X.insert((4, 0), 0.9);  // Sample 4, Feature 0
        X.insert((4, 1), 0.01); // Sample 4, Feature 1
        feature_class.insert(0, 0);
        feature_class.insert(1, 1);

        Data {
            X,
            y: vec![1, 0, 1, 0, 0], // Vraies étiquettes
            features: vec!["feature1".to_string(), "feature2".to_string()],
            samples: vec!["sample1".to_string(), "sample2".to_string(), "sample3".to_string(),
            "sample4".to_string(), "sample5".to_string()],
            feature_class,
            feature_selection: vec![0, 1],
            feature_len: 2,
            sample_len: 5,
        }
    }

    fn create_test_data_valid() -> Data {
        let mut X: HashMap<(usize, usize), f64> = HashMap::new();
        let mut feature_class: HashMap<usize, u8> = HashMap::new();

        // Simulate data
        X.insert((5, 0), 0.91); // Sample 5, Feature 0
        X.insert((5, 1), 0.12); // Sample 5, Feature 1
        X.insert((6, 0), 0.75); // Sample 6, Feature 0
        X.insert((6, 1), 0.01); // Sample 6, Feature 1
        X.insert((7, 0), 0.19); // Sample 7, Feature 0
        X.insert((7, 1), 0.92); // Sample 7, Feature 1
        X.insert((8, 0), 0.9);  // Sample 8, Feature 0
        X.insert((8, 1), 0.01); // Sample 8, Feature 1
        X.insert((9, 0), 0.91); // Sample 9, Feature 0
        X.insert((9, 1), 0.12); // Sample 9, Feature 1
        feature_class.insert(0, 0);
        feature_class.insert(1, 1);

        Data {
            X,
            y: vec![0, 0, 0, 1, 0], // Vraies étiquettes
            features: vec!["feature1".to_string(), "feature2".to_string()],
            samples: vec!["sample6".to_string(), "sample7".to_string(), 
            "sample8".to_string(), "sample9".to_string(), "sample10".to_string()],
            feature_class,
            feature_selection: vec![0, 1],
            feature_len: 2,
            sample_len: 5,
        }
    }

    #[test]
    fn test_hash_reproductibility() {
        let mut pop = create_test_population();
        let test_stdout ="hashes of Individuals of the Population are not the same as generated in the past, indicating a reproducibility problem.";
        pop.compute_hash();
        assert_eq!(13776636996568204467, pop.individuals[0].hash, "{}", test_stdout);
        assert_eq!(8310551554976651538, pop.individuals[1].hash, "{}", test_stdout);
        assert_eq!(15701002319609139959, pop.individuals[2].hash, "{}", test_stdout);
        assert_eq!(8712745243790315600, pop.individuals[3].hash, "{}", test_stdout);
        assert_eq!(5577107020388865403, pop.individuals[4].hash, "{}", test_stdout);
        assert_eq!(573762283934476040, pop.individuals[5].hash, "{}", test_stdout);
        assert_eq!(8225502949628013706, pop.individuals[6].hash, "{}", test_stdout);
        assert_eq!(212344198819259482, pop.individuals[7].hash, "{}", test_stdout);
        assert_eq!(16067238433084305925, pop.individuals[8].hash, "{}", test_stdout);
        assert_eq!(9859973499533993323, pop.individuals[9].hash, "{}", test_stdout);
        assert_eq!(9859973499533993323, pop.individuals[10].hash, "same Individual of the Population should have the same hash");
    }

    #[test]
    fn test_remove_clone() {
        let mut pop = create_test_population();
        assert_eq!(1, pop.remove_clone(), "remove_clone() should return the number of clone eliminated");
        assert_eq!(10, pop.individuals.len(), "remove_clone() should eliminate clones");
        assert_eq!(0, pop.remove_clone(), "remove_clone() should return 0 when there is no clone");
        assert_eq!(10, pop.individuals.len(), "remove_clone() should return the same Population if it does not contain clone");
    }

    #[test]
    fn test_auc_fit() {
        let data = &&create_test_data_disc();
        let mut pop = create_test_population();
        let mut pop_clone = create_test_population();
        let mut pop_1ind = Population::new();
        pop_1ind.individuals.push(pop.individuals[0].clone());

        pop.auc_fit(&data, 10.0, 4);
        pop_clone.auc_fit(&data, 10.0, 1);
        
        for i in 0..pop.individuals.len(){
            assert_eq!(pop.individuals[i].compute_auc(&data)- pop.individuals[i].k as f64 * 10.0, pop.individuals[i].fit, 
            "each Population's Individual should have a fit equal to Individual.compute_auc(&data) - Individual.k * k_penalty");
            assert_eq!(pop.individuals[i].fit, pop_clone.individuals[i].fit, 
            "mono- and multi- thread should lead to the same final result");
        }
        
        pop_1ind.auc_fit(&data, 10.0, 4);
        assert_eq!(pop_1ind.individuals[0].fit, pop.individuals[0].fit, 
        "fitting should work for a Population composed of only one Individual");
    }

    #[test]
    fn test_auc_nooverfit_fit() {
        let data_disc = create_test_data_disc();
        let data_valid = create_test_data_valid();
        let mut pop = create_test_population();
        let mut pop_clone = create_test_population();
        let mut pop_1ind = Population::new();
        pop_1ind.individuals.push(pop.individuals[0].clone());

        pop.auc_nooverfit_fit(&data_disc, 10.0, &data_valid, 20.0, 4);
        pop_clone.auc_nooverfit_fit(&data_disc, 10.0, &data_valid, 20.0, 1);
        
        for i in 0..pop.individuals.len(){
            assert_eq!(pop.individuals[i].compute_auc(&data_disc) - pop.individuals[i].k as f64 * 10.0 - (pop.individuals[i].compute_auc(&data_disc) - pop.individuals[i].compute_auc(&data_valid)).abs() * 20.0,
            pop.individuals[i].fit, "each Population's Individual should have a fit equal to AUC - Individual.k * k_penalty - (AUC - AUC_test * overfit_penalty");
            assert_eq!(pop.individuals[i].fit, pop_clone.individuals[i].fit, 
            "mono- and multi- thread should lead to the same final result");
        }
        
        pop_1ind.auc_nooverfit_fit(&data_disc, 10.0, &data_valid, 20.0, 1);
        assert_eq!(pop_1ind.individuals[0].fit, pop.individuals[0].fit, 
        "fitting should work for a Population composed of only one Individual");
    }

    #[test]
    fn test_auc_fit_vs_aucnooverfit_fit() {
        let data_disc = create_test_data_disc();
        let data_valid = create_test_data_valid();
        let mut pop1 = create_test_population();
        let mut pop2 = create_test_population();

        pop1.auc_fit(&data_disc, 10.0, 4);
        pop2.auc_nooverfit_fit(&data_disc, 10.0, &data_valid, 20.0, 4);

        for i in 1..pop1.individuals.len(){
            assert!(pop1.individuals[i].fit >= pop2.individuals[i].fit, "reducing the overfit should lead to better fit")
        }
    }

    #[test]
    fn test_objective_fit() {
        let data = &&create_test_data_disc();
        let mut pop = create_test_population();
        let mut pop_clone = create_test_population();
        let mut pop_1ind = Population::new();
        pop_1ind.individuals.push(pop.individuals[0].clone());

        pop.objective_fit(&data, 1.0, 1.0, 10.0, 4);
        pop_clone.objective_fit(&data, 1.0, 1.0, 10.0, 1);
        
        for i in 0..pop.individuals.len(){
            assert_eq!(pop.individuals[i].maximize_objective(&data, 1.0, 1.0)- pop.individuals[i].k as f64 * 10.0, pop.individuals[i].fit, 
            "bad calculation for objective_fit()");
            assert_eq!(pop.individuals[i].fit, pop_clone.individuals[i].fit, 
            "mono- and multi- thread should lead to the same final result");
        }
        
        pop_1ind.objective_fit(&data, 1.0, 1.0, 10.0, 4);
        assert_eq!(pop_1ind.individuals[0].fit, pop.individuals[0].fit, 
        "fitting should work for a Population composed of only one Individual");
    }

    #[test]
    fn test_objective_nooverfit_fit() {
        let data_disc = create_test_data_disc();
        let data_valid = create_test_data_valid();
        let mut pop = create_test_population();
        let mut pop_clone = create_test_population();
        let mut pop_1ind = Population::new();
        pop_1ind.individuals.push(pop.individuals[0].clone());

        pop.objective_nooverfit_fit(&data_disc, 10.0, 1.0, 10.0, &data_valid, 20.0, 4);
        pop_clone.objective_nooverfit_fit(&data_disc, 10.0, 1.0, 10.0, &data_valid, 20.0, 1);
        
        for i in 0..pop.individuals.len(){
            //the below test should work ?
            //assert_eq!(pop.individuals[i].maximize_objective(&data_disc, 1.0, 1.0) - pop.individuals[i].k as f64 * 10.0 - (pop.individuals[i].maximize_objective(&data_disc, 1.0, 1.0) - pop.individuals[i].maximize_objective(&data_valid, 1.0, 1.0)).abs() * 20.0,
            //pop.individuals[i].fit, "bad calculation for test_objective_nooverfit_fit()");
            assert_eq!(pop.individuals[i].fit, pop_clone.individuals[i].fit, 
            "mono- and multi- thread should lead to the same final result");
        }
        
        pop_1ind.objective_nooverfit_fit(&data_disc, 10.0, 1.0, 10.0, &data_valid, 20.0, 1);
        assert_eq!(pop_1ind.individuals[0].fit, pop.individuals[0].fit, 
        "fitting should work for a Population composed of only one Individual");
    }

    #[test]
    fn test_objective_fit_vs_objective_nooverfit_fit() {
        let data_disc = create_test_data_disc();
        let data_valid = create_test_data_valid();
        let mut pop1 = create_test_population();
        let mut pop2 = create_test_population();

        pop1.objective_fit(&data_disc, 1.0, 1.0, 10.0, 4);
        pop2.objective_nooverfit_fit(&data_disc, 1.0, 1.0, 10.0, &data_valid, 20.0, 4);

        for i in 1..pop1.individuals.len(){
            assert!(pop1.individuals[i].fit >= pop2.individuals[i].fit, "reducing the overfit should lead to better fit")
        }
    }

    // more smaller, more better ? 
    #[test]
    fn test_sort() {
        let mut pop = create_test_population();
        let mut previous_fit = MAX as f64;
        pop = pop.sort();
        for i in 1..pop.individuals.len(){
            assert!(pop.individuals[i].fit <= previous_fit);
            previous_fit = pop.individuals[i].fit;
        }
    }

    #[test]
    fn test_generate() {
        let data = &create_test_data_disc();
        let mut pop = Population::new();
        let mut rng = ChaCha8Rng::seed_from_u64(42);
        let expected_features:Vec<(usize, i8)> = vec![(1, 1), (1, 1), (0, -1), (1, 1), (0, -1), (0, -1), (0, -1), (1, 1), (1, 1), (0, -1)];

        pop.generate(10, 1, 3, TERNARY_LANG, RAW_TYPE, DEFAULT_MINIMUM, data, &mut rng);
        assert_eq!(pop.individuals.len(), 10, "generated Population should be composed of population_size Individuals");

        for i in 0..pop.individuals.len(){
            assert_eq!(pop.individuals[i].language, TERNARY_LANG, "each Individual of the generated Population should respect the input language");
            assert_eq!(pop.individuals[i].data_type, RAW_TYPE, "each Individual of the generated Population should respect the input data_type");
            assert_eq!(pop.individuals[i].data_type_minimum, DEFAULT_MINIMUM, "each Individual of the generated Population should respect the input data_type_minimum");
            assert!(pop.individuals[i].k >= 1, "each Individual of the generated Population should have k_min or more k");
            assert!(pop.individuals[i].k <= 3, "each Individual of the generated Population should have k_max or less k");
            assert_eq!(expected_features.get(i).copied(), pop.individuals[i].features.iter().next().map(|(&k, &v)| (k, v)),
            "the generated Individual' features part of the generated Population are not the same as generated in the past for a same seed, indicating a reproducibility problem");
        }

        let mut empty_pop = Population::new();
        empty_pop.generate(0, 1, 3, TERNARY_LANG, RAW_TYPE, DEFAULT_MINIMUM, data, &mut rng);
        assert_eq!(empty_pop.individuals.len(), 0, "generating an empty population (population_size=0) should return an empty population");
    }
    
    #[test]
    fn test_add(){
        let mut pop = create_test_population();
        let mut pop_to_add= Population::new();
        let ind1 = Individual  {features: vec![(0, 1), (1, -1), (2, 1), (3, 0)].into_iter().collect(), auc: 0.4, fit: 0.8, 
            specificity: 0.15, sensitivity:0.16, accuracy: 0.23, threshold: 42.0, k: 42, epoch:42, language: 0, data_type: 0, hash: 0, 
            data_type_minimum: f64::MIN_POSITIVE};
        let ind2 = Individual  {features: vec![(0, -1), (1, 1), (2, 1), (3, 1)].into_iter().collect(), auc: 0.2, fit: 0.4, 
            specificity: 0.6, sensitivity:0.8, accuracy: 0.12, threshold: 24.0, k: 48, epoch:96, language: 0, data_type: 0, hash: 0, 
            data_type_minimum: f64::MIN_POSITIVE};
        let ind_vec = vec![ind1, ind2];
        pop_to_add.individuals = ind_vec.clone();

        pop.add(pop_to_add);
        assert_eq!(pop.individuals.len(), 13);

        for i in 0..1{
            assert_eq!(pop.individuals[11+i].features, ind_vec[i].features, "adding an Individual should not change its features");
            assert_eq!(pop.individuals[11+i].auc, ind_vec[i].auc, "adding an Individual should not change its auc");
            assert_eq!(pop.individuals[11+i].fit, ind_vec[i].fit, "adding an Individual should not change its fit");
            assert_eq!(pop.individuals[11+i].specificity, ind_vec[i].specificity, "adding an Individual should not change its specificity");
            assert_eq!(pop.individuals[11+i].sensitivity, ind_vec[i].sensitivity, "adding an Individual should not change its sensitivity");
            assert_eq!(pop.individuals[11+i].accuracy, ind_vec[i].accuracy, "adding an Individual should not change its accuracy");
            assert_eq!(pop.individuals[11+i].threshold, ind_vec[i].threshold, "adding an Individual should not change its threshold");
            assert_eq!(pop.individuals[11+i].language, ind_vec[i].language, "adding an Individual should not change its language");
            assert_eq!(pop.individuals[11+i].data_type, ind_vec[i].data_type, "adding an Individual should not change its data_type");
            assert_eq!(pop.individuals[11+i].hash, ind_vec[i].hash, "adding an Individual should not change its hash");
            assert_eq!(pop.individuals[11+i].data_type_minimum, ind_vec[i].data_type_minimum, "adding an Individual should not change its data_type_minimum");
        }

        pop.add(Population::new());
        assert_eq!(pop.individuals.len(), 13, "populating a Population with the Individuals of an empty Population should not change it");
    }

    #[test]
    fn test_select_first_pct() {
        let mut pop = create_test_population();
        
        let (selected_pop, n) = pop.select_first_pct(0.0);
        assert_eq!(selected_pop.individuals.len(), 0, "test_select_first_pct() should return the reduced Population and its number of Individuals");
        assert_eq!(n, 0, "selecting 0% of a Population should return an empty Population");

        let (_selected_pop2, n2) = pop.select_first_pct(100.0);
        assert_eq!(n2, 11, "selecting 100% of a Population should return the same Population");

        let (_selected_pop3, n3) = pop.select_first_pct(50.0);
        assert_eq!(n3, 5, "selecting 50% of a Population of 11 Individuals should return a Population of 5 Individuals (incomplete individual is not included)");
        pop.remove_clone();
        let (_selected_pop4, n4) = pop.select_first_pct(50.0);
        assert_eq!(n4, 5, "selecting 50% of a Population of 10 Individuals should return a Population of 5 Individuals");

        let (selected_pop5, n5) = pop.select_first_pct(10.0);
        assert_eq!(n5, 1);
        assert_eq!(selected_pop5.individuals[0].accuracy, 0.23, 
        "select_first_pct() should be deterministic : selecting 1 Individual (10% of 10 Individuals) should lead to keep only the first Individual of the Population");

        // to change : return n=10 instead of n=100 (currently pop.individuals.len() != n in this case) when pct>100 or panic
        // let (selected_pop5, n5) = pop.select_first_pct(1000.0);
        // println!("{:?}", selected_pop5.individuals.len());
        // assert_eq!(n5, 100, "selecting 1000% of a Population of 10 Individuals should return a Population of 10 Individuals");
    }

    #[test]
    fn test_select_random_above_n() {
        let mut pop = create_test_population();
        let mut rng = ChaCha8Rng::seed_from_u64(42);
        
        let selected_pop = pop.select_random_above_n(0.0, 0, &mut rng);
        assert_eq!(selected_pop.individuals.len(), 0, "test_select_first_pct() should return the reduced Population and its number of Individuals");
 
        let selected_pop2 = pop.select_random_above_n(100.0, 0, &mut rng);
        assert_eq!(selected_pop2.individuals.len(), 11, "selecting 100% of a Population should return the same Population");

        let selected_pop3 = pop.select_random_above_n(50.0, 0, &mut rng);
        assert_eq!(selected_pop3.individuals.len(), 5, "selecting 50% of a Population of 11 Individuals should return a Population of 5 Individuals (incomplete individual is not included)");
        pop.remove_clone();
        let selected_pop4 = pop.select_random_above_n(50.0, 0, &mut rng);
        assert_eq!(selected_pop4.individuals.len(), 5, "selecting 50% of a Population of 10 Individuals should return a Population of 5 Individuals");

        let selected_pop5 = pop.select_random_above_n(10.0, 0, &mut rng);
        assert_eq!(selected_pop5.individuals.len(), 1);
        assert_eq!(selected_pop5.individuals[0].accuracy, 0.32, 
        "the selected Individual is not the same as selected in the past, indicating a reproductibility problem probably linked to the seed interpretation");

        let selected_pop6 = pop.select_random_above_n(100.0, 8, &mut rng);
        assert_eq!(selected_pop6.individuals.len(), 2, "selecting 100% of a 10-Individuals Population since index 8 should return a Population fo 2 Individuals");

        let selected_pop7 = pop.select_random_above_n(100.0, 10, &mut rng);
        assert_eq!(selected_pop7.individuals.len(), 0, "selecting 100% of a 10-Individuals Population since index 10 should return a Population fo 0 Individuals");
    }

>>>>>>> bdc03898
}<|MERGE_RESOLUTION|>--- conflicted
+++ resolved
@@ -216,8 +216,6 @@
             .field("individuals", &self.individuals)
             .finish()
     }
-<<<<<<< HEAD
-=======
 }
 
 #[cfg(test)]
@@ -597,6 +595,4 @@
         let selected_pop7 = pop.select_random_above_n(100.0, 10, &mut rng);
         assert_eq!(selected_pop7.individuals.len(), 0, "selecting 100% of a 10-Individuals Population since index 10 should return a Population fo 0 Individuals");
     }
-
->>>>>>> bdc03898
 }