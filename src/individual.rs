--- conflicted
+++ resolved
@@ -235,7 +235,6 @@
     /// Compute AUC for binary class using Mann-Whitney U algorithm
     pub fn compute_auc_from_value(&mut self, value: &[f64], y: &Vec<u8>) -> f64 {
         assert_eq!(value.len(), y.len());
-<<<<<<< HEAD
         let n1 = y.iter().filter(|&&label| label == 1).count();
         let n2 = y.iter().filter(|&&label| label == 0).count();
         
@@ -262,41 +261,6 @@
         
         self.auc = u / (n1 as f64 * n2 as f64);
         self.auc
-=======
-        let mut positive_scores = Vec::new();
-        let mut negative_scores = Vec::new();
-    
-        for (&score, &label) in value.iter().zip(y.iter()) {
-            if label == 1 {
-                positive_scores.push(score);
-            } else {
-                negative_scores.push(score);
-            }
-        }
-    
-        let n_pos = positive_scores.len();
-        let n_neg = negative_scores.len();
-
-        if n_pos == 0 || n_neg == 0 {
-            return 0.0;
-        }
-    
-        let mut u_pos = 0.0;
-    
-        for &pos_score in &positive_scores {
-            for &neg_score in &negative_scores {
-                if pos_score > neg_score {
-                    u_pos += 1.0;
-                } else if pos_score == neg_score {
-                    u_pos += 0.5;
-                }
-            }
-        }
-    
-        let auc = u_pos as f64 / (n_pos as f64 * n_neg as f64);
-        self.auc = auc;
-        auc
->>>>>>> bdc03898
     }
 
     /// Calculate the confusion matrix at a given threshold
