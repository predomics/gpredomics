# unless specifically indicated all field accept a single value
general:
  seed: 41                                   # used in parent selection, child conception (cross over) and mutation, all of which is single thread
  algo: beam                                   # use ga only for now
  thread_number: 24                          # the number of thread used in feature selection and fit computation
  log_level: debug                           # possible values are trace, debug, info, warning or error
  language: bin,ter,ratio             # possible values are ter,bin,ratio,pow2, see README.md for detail. A comma separated list (no spaces) is accepted, which means the initial population will be split 
  data_type: raw,prev,log               # possible values are raw,prev,log, see README.md for detail. Same as above, comma separated list is fine.
  data_type_epsilon: 1e-5                    # this is only usefull for data_type prevalence (where it is a threshold) or log (where it replaces values below)
  fit: auc                           # possible values are auc,specificity,sensitivity, see README.md for details
  k_penalty: 0.00001                            # this menalty is deduced from fit function multiplied by k, the number of variables used in the model
  overfit_penalty: 0.0                     # setting this will trigger the removal of a random fold in the train population (change fold_number in CV to ajust), and the fit delta will be removed multiplied by this coefficient to the initial fit
  fr_penalty: 0.0                            # used only when fit is specificity or sensitivity, deduce (1 - symetrical metrics) x fr_penalty to fit   
  nb_best_model_to_test: 30                  # nb of models to test in the last generation (default to 10, 0 means all models)
  gpu: false

cv:
  fold_number: 3                           # used only if overfit_penalty is not null. used also in the not recommanded experimental (YOLO) 'ga+cv' algo.

data:
  X: "samples/Qin2014/Xtrain.tsv"            # the features of the train data set 
  y: "samples/Qin2014/Ytrain.tsv"            # the class description of the train data set (0=class 0, 1=class 1 (the class to be predicted), 2=unknown status)
  Xtest: "samples/Qin2014/Xtest.tsv"         # the features of the test data set
  ytest: "samples/Qin2014/Ytest.tsv"         # the class description of the test data set 
<<<<<<< HEAD
  pvalue_method: wilcoxon                    # possible values are wilcoxon or studentt. wilcoxon is recommanded in most cases.
  feature_minimal_prevalence_pct: 0.2         # per class, e.g. features are retained if any of the class reaches this level
  feature_maximal_pvalue: 0.1               # features with differences less significant (p value above that threshold) than this will be removed
  feature_minimal_feature_value: 0.0001     # features which mean is below that value are discarded
=======
  feature_selection_method: bayesian_fisher   # possible values are wilcoxon, studentt and bayesian_fisher. wilcoxon is recommanded in most cases.
  feature_minimal_prevalence_pct: 0         # per class, e.g. features are retained if any of the class reaches this level
  feature_maximal_pvalue: 0.5               # features with differences less significant (p value above that threshold) than this will be removed
  feature_minimal_feature_value: 0.0001      # features which mean is below that value are discarded
  feature_minimal_log_abs_bayes_factor: 2    # features with a fewer log absolute bayes factor will be removed (bayesian method only)
>>>>>>> bdc03898

ga:
  population_size: 5000                      # the target number of models per generation (NB the real number may be below because of clone removal) 
  max_epochs: 100                            # the maximum number of generation before stopping (note that you can stop manually before sending a kill -1 to the process)
  min_epochs: 100                            # the minimum number of generation to do
  max_age_best_model: 100                    # stoping after min_epochs and before max_epochs will occur only if the best model reaches this age
  kmin: 1                                    # the minimal number of variables used in the initial population
  kmax: 50                                   # the maximum number of variables used in the initial population (setting to 0 will remove any maximum) 
  select_elite_pct: 2                       # the % of best models of previous generation retained: the lower the figure the more elitist you are
  select_niche_pct: 20                       # (optional default to 0) the % of best models of previous generation retained but split per language / data type (enable to maintain competition between language/data types)
  select_random_pct: 2                      # the % of opportunistic models of previous generation retained: this is split between all the languages/data_types present in the previous generation
  mutated_children_pct: 80                   # the % of children submitted to mutation
  mutated_features_pct: 10                   # the % of mutation per "gene" (e.g. potential variable), keep it mind that most mutation are "non sense", e.g. remove a variable
  mutation_non_null_chance_pct: 20           # the % of "sense" mutation (e.g. the likeliness that a mutation may add a new variable)
  feature_importance_permutations: 100       # not used in ga (used in experimental "don't use me" "ga+cv" algorithm)
  keep_all_generation: false                 # keep this setting to false when using gpredomics as a binary (setting to true is interesting in gpredomicsR)

beam:
  max_nb_of_models: 5000 # the maximum number of models per generation 
  kmin: 1 # the number of variables used in the initial population
  kmax: 50 # the maximum number of variables to considere in a single model, the variable count limit for beam algorithm
  nb_very_best_models: 50 # the number of best models where all variables are directly kept for next epoch (recommanded : 1% of max_nb_of_models)
  nb_best_models: 500 # the number of used best models to calculate the feature importance (recommanded : 10% of max_nb_of_models)
  features_importance_minimal_pct: 10 # the minimum prevalence percentage among best_models required for a variable to be kept for next epoch<|MERGE_RESOLUTION|>--- conflicted
+++ resolved
@@ -1,39 +1,32 @@
 # unless specifically indicated all field accept a single value
 general:
   seed: 41                                   # used in parent selection, child conception (cross over) and mutation, all of which is single thread
-  algo: beam                                   # use ga only for now
-  thread_number: 24                          # the number of thread used in feature selection and fit computation
+  algo: ga                                   # use ga only for now
+  thread_number: 8                           # the number of thread used in feature selection and fit computation
   log_level: debug                           # possible values are trace, debug, info, warning or error
-  language: bin,ter,ratio             # possible values are ter,bin,ratio,pow2, see README.md for detail. A comma separated list (no spaces) is accepted, which means the initial population will be split 
-  data_type: raw,prev,log               # possible values are raw,prev,log, see README.md for detail. Same as above, comma separated list is fine.
-  data_type_epsilon: 1e-5                    # this is only usefull for data_type prevalence (where it is a threshold) or log (where it replaces values below)
+  language: ter,bin,ratio,pow2               # possible values are ter,bin,ratio,pow2, see README.md for detail. A comma separated list (no spaces) is accepted, which means the initial population will be split 
+  data_type: raw,prev,log                    # possible values are raw,prev,log, see README.md for detail. Same as above, comma separated list is fine.
+  data_type_minimum: 1e-5                    # this is only usefull for data_type prevalence (where it is a threshold) or log (where it replaces values below)
   fit: auc                           # possible values are auc,specificity,sensitivity, see README.md for details
   k_penalty: 0.00001                            # this menalty is deduced from fit function multiplied by k, the number of variables used in the model
-  overfit_penalty: 0.0                     # setting this will trigger the removal of a random fold in the train population (change fold_number in CV to ajust), and the fit delta will be removed multiplied by this coefficient to the initial fit
+  overfit_penalty: 0.0                       # setting this will trigger the removal of a random fold in the train population (change fold_number in CV to ajust), and the fit delta will be removed multiplied by this coefficient to the initial fit
   fr_penalty: 0.0                            # used only when fit is specificity or sensitivity, deduce (1 - symetrical metrics) x fr_penalty to fit   
   nb_best_model_to_test: 30                  # nb of models to test in the last generation (default to 10, 0 means all models)
-  gpu: false
+  gpu: true
 
 cv:
-  fold_number: 3                           # used only if overfit_penalty is not null. used also in the not recommanded experimental (YOLO) 'ga+cv' algo.
+  fold_number: 10                           # used only if overfit_penalty is not null. used also in the not recommanded experimental (YOLO) 'ga+cv' algo.
 
 data:
   X: "samples/Qin2014/Xtrain.tsv"            # the features of the train data set 
   y: "samples/Qin2014/Ytrain.tsv"            # the class description of the train data set (0=class 0, 1=class 1 (the class to be predicted), 2=unknown status)
   Xtest: "samples/Qin2014/Xtest.tsv"         # the features of the test data set
   ytest: "samples/Qin2014/Ytest.tsv"         # the class description of the test data set 
-<<<<<<< HEAD
-  pvalue_method: wilcoxon                    # possible values are wilcoxon or studentt. wilcoxon is recommanded in most cases.
-  feature_minimal_prevalence_pct: 0.2         # per class, e.g. features are retained if any of the class reaches this level
-  feature_maximal_pvalue: 0.1               # features with differences less significant (p value above that threshold) than this will be removed
-  feature_minimal_feature_value: 0.0001     # features which mean is below that value are discarded
-=======
-  feature_selection_method: bayesian_fisher   # possible values are wilcoxon, studentt and bayesian_fisher. wilcoxon is recommanded in most cases.
+  feature_selection_method: wilcoxon   # possible values are wilcoxon, studentt and bayesian_fisher. wilcoxon is recommanded in most cases.
   feature_minimal_prevalence_pct: 0         # per class, e.g. features are retained if any of the class reaches this level
   feature_maximal_pvalue: 0.5               # features with differences less significant (p value above that threshold) than this will be removed
   feature_minimal_feature_value: 0.0001      # features which mean is below that value are discarded
   feature_minimal_log_abs_bayes_factor: 2    # features with a fewer log absolute bayes factor will be removed (bayesian method only)
->>>>>>> bdc03898
 
 ga:
   population_size: 5000                      # the target number of models per generation (NB the real number may be below because of clone removal) 
